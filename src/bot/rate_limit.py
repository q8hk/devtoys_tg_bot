--- conflicted
+++ resolved
@@ -3,65 +3,6 @@
 from __future__ import annotations
 
 import asyncio
-<<<<<<< HEAD
-from collections import deque
-from dataclasses import dataclass
-from time import monotonic
-from typing import Deque, Dict
-
-
-class RateLimitExceededError(RuntimeError):
-    """Error raised when a user exceeds the configured rate limit."""
-
-
-@dataclass(slots=True)
-class RateLimiter:
-    """In-memory, per-user rate limiter.
-
-    The limiter keeps track of timestamps for each user in the last minute. It is intentionally
-    lightweight so it can be swapped with a Redis-backed implementation without changing the
-    call sites.
-    """
-
-    limit_per_minute: int
-    _timestamps: Dict[int, Deque[float]] = None  # type: ignore[assignment]
-    _lock: asyncio.Lock = None  # type: ignore[assignment]
-
-    def __post_init__(self) -> None:
-        if self.limit_per_minute < 1:
-            msg = "Rate limit must be at least 1 request per minute"
-            raise ValueError(msg)
-        self._timestamps = {}
-        self._lock = asyncio.Lock()
-
-    async def check(self, user_id: int) -> None:
-        """Ensure the user is within the allowed rate."""
-
-        async with self._lock:
-            now = monotonic()
-            window = self._timestamps.setdefault(user_id, deque())
-            self._prune(window, now)
-            if len(window) >= self.limit_per_minute:
-                raise RateLimitExceededError(f"Rate limit exceeded for user {user_id}")
-            window.append(now)
-
-    def remaining(self, user_id: int) -> int:
-        """Return remaining requests for the user in the current minute."""
-
-        now = monotonic()
-        window = self._timestamps.get(user_id)
-        if window is None:
-            return self.limit_per_minute
-        self._prune(window, now)
-        return max(self.limit_per_minute - len(window), 0)
-
-    def _prune(self, window: Deque[float], now: float) -> None:
-        """Remove entries older than 60 seconds from ``window``."""
-
-        cutoff = now - 60
-        while window and window[0] < cutoff:
-            window.popleft()
-=======
 import logging
 import math
 import time
@@ -200,5 +141,4 @@
     "MemoryRateLimiter",
     "RedisRateLimiter",
     "create_rate_limiter",
-]
->>>>>>> 12b3c723
+]