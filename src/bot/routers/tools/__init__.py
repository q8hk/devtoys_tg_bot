--- conflicted
+++ resolved
@@ -2,40 +2,6 @@
 
 from __future__ import annotations
 
-<<<<<<< HEAD
-from dataclasses import dataclass
-from typing import TYPE_CHECKING
-
-if TYPE_CHECKING:  # pragma: no cover - imported for type hints only
-    from aiogram import Dispatcher
-    from ...storage import StorageManager
-
-
-@dataclass(slots=True)
-class ToolContext:
-    """Shared dependencies for tool handlers."""
-
-    storage: "StorageManager"
-
-
-def attach_tool_context(dispatcher: "Dispatcher", storage: "StorageManager") -> None:
-    """Bind the tool context to the dispatcher for easy access by routers."""
-
-    dispatcher.workflow_data["tool_context"] = ToolContext(storage=storage)
-
-
-def get_tool_context(dispatcher: "Dispatcher") -> ToolContext:
-    """Retrieve the shared tool context from the dispatcher."""
-
-    context = dispatcher.workflow_data.get("tool_context")
-    if context is None:
-        msg = "Tool context has not been initialised"
-        raise RuntimeError(msg)
-    return context
-
-
-__all__ = ["ToolContext", "attach_tool_context", "get_tool_context"]
-=======
 from importlib import import_module
 
 from aiogram import Router
@@ -77,5 +43,4 @@
     return tuple(_load_router(module_name) for module_name in _MODULES)
 
 
-__all__ = ["tool_routers"]
->>>>>>> f7a0414d
+__all__ = ["tool_routers"]