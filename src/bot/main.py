"""Application entry point for the DevToys-inspired Telegram bot."""

from __future__ import annotations

import asyncio
import logging
from contextlib import suppress

from aiogram import Bot, Dispatcher
from aiogram.client.bot import DefaultBotProperties
from aiogram.enums import ParseMode
import structlog

from .config import AppConfig, load_settings
from .middlewares import LocalizationMiddleware, LoggingMiddleware, RateLimitMiddleware
from .persistence import PersistenceManager
from .routers import all_routers

<<<<<<< HEAD
from .config import load_settings
from .routers.tools import attach_tool_context
from .storage import StorageManager
=======
>>>>>>> f7a0414d

def configure_logging(config: AppConfig) -> None:
    """Configure structured logging with JSON output."""

    level = config.logging.level
    timestamper = structlog.processors.TimeStamper(fmt="iso", utc=True)
    shared_processors = [
        structlog.contextvars.merge_contextvars,
        structlog.processors.add_log_level,
        timestamper,
    ]

    formatter = structlog.stdlib.ProcessorFormatter(
        processor=structlog.processors.JSONRenderer(),
        foreign_pre_chain=shared_processors,
    )
    handler = logging.StreamHandler()
    handler.setFormatter(formatter)

    root_logger = logging.getLogger()
    root_logger.handlers.clear()
    root_logger.addHandler(handler)
    root_logger.setLevel(level)

    structlog.configure(
        processors=[
            *shared_processors,
            structlog.processors.StackInfoRenderer(),
            structlog.processors.format_exc_info,
            structlog.processors.JSONRenderer(),
        ],
        context_class=dict,
        logger_factory=structlog.stdlib.LoggerFactory(),
        wrapper_class=structlog.stdlib.BoundLogger,
        cache_logger_on_first_use=True,
    )


def register_middlewares(dispatcher: Dispatcher, config: AppConfig, logger: structlog.BoundLogger) -> None:
    """Attach global middlewares required for the bot."""

    dispatcher.update.outer_middleware(LoggingMiddleware(logger=logger.bind(middleware="logging")))
    dispatcher.update.middleware(LocalizationMiddleware(default_locale="en"))
    dispatcher.update.middleware(
        RateLimitMiddleware(
            limit_per_minute=config.rate_limit.per_user_per_minute,
            logger=logger.bind(middleware="rate_limit"),
        ),
    )


def register_routers(dispatcher: Dispatcher) -> None:
    """Include all routers defined in the project."""

    for router in all_routers():
        dispatcher.include_router(router)


async def main(config: AppConfig) -> None:
    """Bootstrap application layers and start polling."""

    logger = structlog.get_logger("bot")
    persistence_manager = PersistenceManager(config.persistence, logger=logger)

    bot = Bot(
        token=config.bot.token,
        default=DefaultBotProperties(parse_mode=ParseMode.HTML),
    )
    storage = StorageManager(settings.persist_dir)
    await storage.startup()
    dispatcher = Dispatcher()
<<<<<<< HEAD
    attach_tool_context(dispatcher, storage)
    # TODO: Wire middlewares and routers.
    logger.info(
        "Bot initialized",
        extra={"admins": settings.admins, "persist_dir": str(settings.persist_dir)},
    )
=======
    dispatcher["config"] = config
    dispatcher["persistence_manager"] = persistence_manager

    register_middlewares(dispatcher, config, logger)
    register_routers(dispatcher)

    async def on_startup(*args, **kwargs) -> None:  # noqa: ANN002, ANN003 - aiogram callback signature
        await persistence_manager.start()
        logger.info("startup_complete")

    async def on_shutdown(*args, **kwargs) -> None:  # noqa: ANN002, ANN003 - aiogram callback signature
        await persistence_manager.shutdown()
        logger.info("shutdown_complete")

>>>>>>> f7a0414d
    try:
        await dispatcher.start_polling(
            bot,
            on_startup=on_startup,
            on_shutdown=on_shutdown,
        )
    finally:
<<<<<<< HEAD
        await storage.shutdown()
=======
        with suppress(Exception):
            await persistence_manager.shutdown()
>>>>>>> f7a0414d
        await bot.session.close()


def run() -> None:
    """Entry-point helper used by command line scripts."""

    config = load_settings()
    configure_logging(config)
    asyncio.run(main(config))


if __name__ == "__main__":
    run()<|MERGE_RESOLUTION|>--- conflicted
+++ resolved
@@ -16,12 +16,6 @@
 from .persistence import PersistenceManager
 from .routers import all_routers
 
-<<<<<<< HEAD
-from .config import load_settings
-from .routers.tools import attach_tool_context
-from .storage import StorageManager
-=======
->>>>>>> f7a0414d
 
 def configure_logging(config: AppConfig) -> None:
     """Configure structured logging with JSON output."""
@@ -93,14 +87,6 @@
     storage = StorageManager(settings.persist_dir)
     await storage.startup()
     dispatcher = Dispatcher()
-<<<<<<< HEAD
-    attach_tool_context(dispatcher, storage)
-    # TODO: Wire middlewares and routers.
-    logger.info(
-        "Bot initialized",
-        extra={"admins": settings.admins, "persist_dir": str(settings.persist_dir)},
-    )
-=======
     dispatcher["config"] = config
     dispatcher["persistence_manager"] = persistence_manager
 
@@ -115,7 +101,6 @@
         await persistence_manager.shutdown()
         logger.info("shutdown_complete")
 
->>>>>>> f7a0414d
     try:
         await dispatcher.start_polling(
             bot,
@@ -123,12 +108,8 @@
             on_shutdown=on_shutdown,
         )
     finally:
-<<<<<<< HEAD
-        await storage.shutdown()
-=======
         with suppress(Exception):
             await persistence_manager.shutdown()
->>>>>>> f7a0414d
         await bot.session.close()
 
 
