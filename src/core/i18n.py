--- conflicted
+++ resolved
@@ -3,73 +3,6 @@
 from __future__ import annotations
 
 import json
-<<<<<<< HEAD
-from pathlib import Path
-from typing import Any, Mapping
-
-
-class I18n:
-    """Load JSON-based translation catalogs with graceful fallbacks."""
-
-    def __init__(self, base_path: Path | str | None = None, default_locale: str = "en") -> None:
-        root = Path(__file__).resolve().parents[2]
-        self._base_path = Path(base_path) if base_path else root / "assets" / "i18n"
-        self._default_locale = default_locale
-        self._cache: dict[tuple[str, str], Mapping[str, Any]] = {}
-
-    def _normalize_locale(self, locale: str | None) -> str:
-        if not locale:
-            return self._default_locale
-        return locale.replace("_", "-").split("-", maxsplit=1)[0].lower()
-
-    def _load_namespace(self, locale: str, namespace: str) -> Mapping[str, Any]:
-        key = (locale, namespace)
-        if key in self._cache:
-            return self._cache[key]
-        path = self._base_path / locale / f"{namespace}.json"
-        if path.is_file():
-            with path.open(encoding="utf-8") as fp:
-                data = json.load(fp)
-        else:
-            data = {}
-        self._cache[key] = data
-        return data
-
-    def clear_cache(self) -> None:
-        """Clear the in-memory cache of loaded catalogs."""
-
-        self._cache.clear()
-
-    def translate(
-        self,
-        namespace: str,
-        key: str,
-        *,
-        locale: str | None = None,
-        default: Any | None = None,
-    ) -> Any:
-        """Return the translation for ``key`` in ``namespace``.
-
-        Keys may be dotted paths (``section.subsection.value``). If the key is not
-        found in the requested locale, the method falls back to the default
-        locale. When no translation is available the provided ``default`` value is
-        returned, otherwise the key itself is returned.
-        """
-
-        normalized_locale = self._normalize_locale(locale)
-        value = self._resolve_value(self._load_namespace(normalized_locale, namespace), key)
-        if value is not None:
-            return value
-        if normalized_locale != self._default_locale:
-            value = self._resolve_value(self._load_namespace(self._default_locale, namespace), key)
-            if value is not None:
-                return value
-        return default if default is not None else key
-
-    def _resolve_value(self, data: Mapping[str, Any], dotted_key: str) -> Any:
-        current: Any = data
-        for part in dotted_key.split('.'):
-=======
 import logging
 from dataclasses import dataclass
 from pathlib import Path
@@ -220,26 +153,10 @@
         parts = key.split(".") if key else []
         current: Any = catalog
         for part in parts:
->>>>>>> 5e4a0bda
             if isinstance(current, Mapping) and part in current:
                 current = current[part]
             else:
                 return None
-<<<<<<< HEAD
-        return current
-
-
-_i18n = I18n()
-
-
-def translate(namespace: str, key: str, *, locale: str | None = None, default: Any | None = None) -> Any:
-    """Proxy helper using the module-level ``I18n`` instance."""
-
-    return _i18n.translate(namespace, key, locale=locale, default=default)
-
-
-__all__ = ["I18n", "translate"]
-=======
         if isinstance(current, str):
             return current
         return None
@@ -257,5 +174,4 @@
     "I18nError",
     "CatalogNotFoundError",
     "MessageNotFoundError",
-]
->>>>>>> 5e4a0bda
+]